﻿global using static Mocha.Common.Global;
using Mocha.Common;
using MochaTool.AssetCompiler;
using System.Runtime.InteropServices;

namespace Mocha.Hotload;

public static class Main
{
	private static ProjectAssembly<IGame> s_game;
	private static ProjectAssembly<IGame> s_editor;

	private static bool s_hasInitialized;

	private const string ManifestPath = @"Samples\mocha-minimal\project.json";

	[UnmanagedCallersOnly]
	public static void Run( IntPtr args )
	{
		// This MUST be done before everything
		Microsoft.Build.Locator.MSBuildLocator.RegisterDefaults();

		// Convert args to structure so we can use the function pointers.
		// This MUST be done before calling any native functions
		Global.UnmanagedArgs = Marshal.PtrToStructure<UnmanagedArgs>( args );

		// Initialize upgrader, we do this as early as possible to prevent
		// slowdowns while the engine is running.
		Upgrader.Init();

<<<<<<< HEAD
		// Get the current loaded project from native
		var manifestPath = Glue.Engine.GetProjectPath();
		var manifest = ProjectManifest.Load( manifestPath );
=======
		var manifest = ProjectManifest.Load( ManifestPath );
>>>>>>> 2f177d0f
		Log.Trace( $"Loading project '{manifest.Name}'" );

		// Generate project
		var projectGenerator = new ProjectGenerator();
		var csproj = projectGenerator.GenerateProject( manifest );
		Log.Trace( $"Generated '{csproj}'" );

		var gameAssemblyInfo = new ProjectAssemblyInfo()
		{
			AssemblyName = manifest.Name,
			ProjectPath = csproj,
			SourceRoot = manifest.Resources.Code,
		};

		var editorAssemblyInfo = new ProjectAssemblyInfo()
		{
			AssemblyName = "Mocha.Editor",
			ProjectPath = "source\\Editor\\Editor.csproj",
			SourceRoot = "source\\Editor",
		};

		s_game = new ProjectAssembly<IGame>( gameAssemblyInfo );
		s_editor = new ProjectAssembly<IGame>( editorAssemblyInfo );

		InitFileSystem();

		if ( !s_hasInitialized )
			Init();
	}

	private static void Init()
	{
		s_editor.Value?.Startup();
		s_game.Value?.Startup();

		s_hasInitialized = true;
	}

	[UnmanagedCallersOnly]
	public static void Update()
	{
		if ( s_game == null )
			throw new Exception( "Invoke Run() first" );

		Time.UpdateFrom( Glue.Engine.GetTickDeltaTime() );

		s_game.Value?.Update();
	}

	[UnmanagedCallersOnly]
	public static void Render()
	{
		if ( s_game == null )
			throw new Exception( "Invoke Run() first" );

		Time.UpdateFrom( Glue.Engine.GetDeltaTime() );
		Screen.UpdateFrom( Glue.Editor.GetRenderSize() );
		Input.Update();

		s_game.Value?.FrameUpdate();
	}

	[UnmanagedCallersOnly]
	public static void DrawEditor()
	{
		if ( s_game == null )
			throw new Exception( "Invoke Run() first" );

		s_editor.Value?.FrameUpdate();
	}

	[UnmanagedCallersOnly]
	public static void FireEvent( IntPtr ptrEventName )
	{
		var eventName = Marshal.PtrToStringUTF8( ptrEventName );

		if ( eventName == null )
			return;

		Event.Run( eventName );
	}

	private static void InitFileSystem()
	{
		FileSystem.Game = new FileSystem( "content\\" );
		FileSystem.Game.AssetCompiler = new RuntimeAssetCompiler();
	}
}<|MERGE_RESOLUTION|>--- conflicted
+++ resolved
@@ -28,13 +28,10 @@
 		// slowdowns while the engine is running.
 		Upgrader.Init();
 
-<<<<<<< HEAD
+		var manifest = ProjectManifest.Load( ManifestPath );
 		// Get the current loaded project from native
 		var manifestPath = Glue.Engine.GetProjectPath();
 		var manifest = ProjectManifest.Load( manifestPath );
-=======
-		var manifest = ProjectManifest.Load( ManifestPath );
->>>>>>> 2f177d0f
 		Log.Trace( $"Loading project '{manifest.Name}'" );
 
 		// Generate project
